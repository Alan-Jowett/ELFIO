/*
Copyright (C) 2001-present by Serge Lamikhov-Center

Permission is hereby granted, free of charge, to any person obtaining a copy
of this software and associated documentation files (the "Software"), to deal
in the Software without restriction, including without limitation the rights
to use, copy, modify, merge, publish, distribute, sublicense, and/or sell
copies of the Software, and to permit persons to whom the Software is
furnished to do so, subject to the following conditions:

The above copyright notice and this permission notice shall be included in
all copies or substantial portions of the Software.

THE SOFTWARE IS PROVIDED "AS IS", WITHOUT WARRANTY OF ANY KIND, EXPRESS OR
IMPLIED, INCLUDING BUT NOT LIMITED TO THE WARRANTIES OF MERCHANTABILITY,
FITNESS FOR A PARTICULAR PURPOSE AND NONINFRINGEMENT. IN NO EVENT SHALL THE
AUTHORS OR COPYRIGHT HOLDERS BE LIABLE FOR ANY CLAIM, DAMAGES OR OTHER
LIABILITY, WHETHER IN AN ACTION OF CONTRACT, TORT OR OTHERWISE, ARISING FROM,
OUT OF OR IN CONNECTION WITH THE SOFTWARE OR THE USE OR OTHER DEALINGS IN
THE SOFTWARE.
*/

#ifndef ELFIO_HPP
#define ELFIO_HPP

#include <string>
#include <iostream>
#include <fstream>
#include <functional>
#include <algorithm>
#include <array>
#include <vector>
#include <deque>
#include <memory>

#include <elfio/elf_types.hpp>
#include <elfio/elfio_version.hpp>
#include <elfio/elfio_utils.hpp>
#include <elfio/elfio_header.hpp>
#include <elfio/elfio_section.hpp>
#include <elfio/elfio_segment.hpp>
#include <elfio/elfio_strings.hpp>

#define ELFIO_HEADER_ACCESS_GET( TYPE, FNAME )         \
    TYPE get_##FNAME() const                           \
    {                                                  \
        return header ? ( header->get_##FNAME() ) : 0; \
    }

#define ELFIO_HEADER_ACCESS_GET_SET( TYPE, FNAME )     \
    TYPE get_##FNAME() const                           \
    {                                                  \
        return header ? ( header->get_##FNAME() ) : 0; \
    }                                                  \
    void set_##FNAME( TYPE val )                       \
    {                                                  \
        if ( header ) {                                \
            header->set_##FNAME( val );                \
        }                                              \
    }

namespace ELFIO {

//------------------------------------------------------------------------------
class elfio
{
  public:
    //------------------------------------------------------------------------------
    elfio() noexcept : sections( this ), segments( this )
    {
        create( ELFCLASS32, ELFDATA2LSB );
    }

    explicit elfio( compression_interface* compression ) noexcept
        : sections( this ), segments( this ),
          compression( std::shared_ptr<compression_interface>( compression ) )
    {
        elfio();
    }

    elfio( elfio&& other ) noexcept
        : sections( this ), segments( this ),
          current_file_pos( other.current_file_pos )
    {
        header          = std::move( other.header );
        sections_       = std::move( other.sections_ );
        segments_       = std::move( other.segments_ );
        convertor       = std::move( other.convertor );
        addr_translator = std::move( other.addr_translator );
        compression     = std::move( other.compression );

        other.header = nullptr;
        other.sections_.clear();
        other.segments_.clear();
        other.compression = nullptr;
    }

    elfio& operator=( elfio&& other ) noexcept
    {
        if ( this != &other ) {
            header           = std::move( other.header );
            sections_        = std::move( other.sections_ );
            segments_        = std::move( other.segments_ );
            convertor        = std::move( other.convertor );
            addr_translator  = std::move( other.addr_translator );
            current_file_pos = other.current_file_pos;
            compression      = std::move( other.compression );

            other.current_file_pos = 0;
            other.header           = nullptr;
            other.compression      = nullptr;
            other.sections_.clear();
            other.segments_.clear();
        }
        return *this;
    }

    //------------------------------------------------------------------------------
    // clang-format off
    elfio( const elfio& )            = delete;
    elfio& operator=( const elfio& ) = delete;
    ~elfio()                         = default;
    // clang-format on

    //------------------------------------------------------------------------------
    void create( unsigned char file_class, unsigned char encoding )
    {
        sections_.clear();
        segments_.clear();
        convertor.setup( encoding );
        header = create_header( file_class, encoding );
        create_mandatory_sections();
    }

    void set_address_translation( std::vector<address_translation>& addr_trans )
    {
        addr_translator.set_address_translation( addr_trans );
    }

    //------------------------------------------------------------------------------
    bool load( const std::string& file_name, bool is_lazy = false )
    {
        std::ifstream stream;
        stream.open( file_name.c_str(), std::ios::in | std::ios::binary );
        if ( !stream ) {
            return false;
        }

        return load( stream, is_lazy );
    }

    //------------------------------------------------------------------------------
    bool load( std::istream& stream, bool is_lazy = false )
    {
        sections_.clear();
        segments_.clear();

        std::array<char, EI_NIDENT> e_ident = { 0 };
        // Read ELF file signature
        stream.seekg( addr_translator[0] );
        stream.read( e_ident.data(), sizeof( e_ident ) );

        // Is it ELF file?
        if ( stream.gcount() != sizeof( e_ident ) ||
             e_ident[EI_MAG0] != ELFMAG0 || e_ident[EI_MAG1] != ELFMAG1 ||
             e_ident[EI_MAG2] != ELFMAG2 || e_ident[EI_MAG3] != ELFMAG3 ) {
            return false;
        }

        if ( ( e_ident[EI_CLASS] != ELFCLASS64 ) &&
             ( e_ident[EI_CLASS] != ELFCLASS32 ) ) {
            return false;
        }

        if ( ( e_ident[EI_DATA] != ELFDATA2LSB ) &&
             ( e_ident[EI_DATA] != ELFDATA2MSB ) ) {
            return false;
        }

        convertor.setup( e_ident[EI_DATA] );
        header = create_header( e_ident[EI_CLASS], e_ident[EI_DATA] );
        if ( nullptr == header ) {
            return false;
        }
        if ( !header->load( stream ) ) {
            return false;
        }

        load_sections( stream );
        bool is_still_good = load_segments( stream, is_lazy );
        return is_still_good;
    }

    //------------------------------------------------------------------------------
    bool save( const std::string& file_name )
    {
        std::ofstream stream;
        stream.open( file_name.c_str(), std::ios::out | std::ios::binary );
        if ( !stream ) {
            return false;
        }

        return save( stream );
    }

    //------------------------------------------------------------------------------
    bool save( std::ostream& stream )
    {
        if ( !stream || header == nullptr ) {
            return false;
        }

        // Define layout specific header fields
        // The position of the segment table is fixed after the header.
        // The position of the section table is variable and needs to be fixed
        // before saving.
        header->set_segments_num( segments.size() );
        header->set_segments_offset(
            segments.size() > 0 ? header->get_header_size() : 0 );
        header->set_sections_num( sections.size() );
        header->set_sections_offset( 0 );

        // Layout the first section right after the segment table
        current_file_pos =
            header->get_header_size() +
            header->get_segment_entry_size() *
                static_cast<Elf_Xword>( header->get_segments_num() );

        calc_segment_alignment();

        bool is_still_good = layout_segments_and_their_sections();
        is_still_good = is_still_good && layout_sections_without_segments();
        is_still_good = is_still_good && layout_section_table();

        is_still_good = is_still_good && save_header( stream );
        is_still_good = is_still_good && save_sections( stream );
        is_still_good = is_still_good && save_segments( stream );

        return is_still_good;
    }

    //------------------------------------------------------------------------------
    // ELF header access functions
    ELFIO_HEADER_ACCESS_GET( unsigned char, class );
    ELFIO_HEADER_ACCESS_GET( unsigned char, elf_version );
    ELFIO_HEADER_ACCESS_GET( unsigned char, encoding );
    ELFIO_HEADER_ACCESS_GET( Elf_Word, version );
    ELFIO_HEADER_ACCESS_GET( Elf_Half, header_size );
    ELFIO_HEADER_ACCESS_GET( Elf_Half, section_entry_size );
    ELFIO_HEADER_ACCESS_GET( Elf_Half, segment_entry_size );

    ELFIO_HEADER_ACCESS_GET_SET( unsigned char, os_abi );
    ELFIO_HEADER_ACCESS_GET_SET( unsigned char, abi_version );
    ELFIO_HEADER_ACCESS_GET_SET( Elf_Half, type );
    ELFIO_HEADER_ACCESS_GET_SET( Elf_Half, machine );
    ELFIO_HEADER_ACCESS_GET_SET( Elf_Word, flags );
    ELFIO_HEADER_ACCESS_GET_SET( Elf64_Addr, entry );
    ELFIO_HEADER_ACCESS_GET_SET( Elf64_Off, sections_offset );
    ELFIO_HEADER_ACCESS_GET_SET( Elf64_Off, segments_offset );
    ELFIO_HEADER_ACCESS_GET_SET( Elf_Half, section_name_str_index );

    //------------------------------------------------------------------------------
    const endianess_convertor& get_convertor() const { return convertor; }

    //------------------------------------------------------------------------------
    Elf_Xword get_default_entry_size( Elf_Word section_type ) const
    {
        switch ( section_type ) {
        case SHT_RELA:
            if ( header->get_class() == ELFCLASS64 ) {
                return sizeof( Elf64_Rela );
            }
            else {
                return sizeof( Elf32_Rela );
            }
        case SHT_REL:
            if ( header->get_class() == ELFCLASS64 ) {
                return sizeof( Elf64_Rel );
            }
            else {
                return sizeof( Elf32_Rel );
            }
        case SHT_SYMTAB:
            if ( header->get_class() == ELFCLASS64 ) {
                return sizeof( Elf64_Sym );
            }
            else {
                return sizeof( Elf32_Sym );
            }
        case SHT_DYNAMIC:
            if ( header->get_class() == ELFCLASS64 ) {
                return sizeof( Elf64_Dyn );
            }
            else {
                return sizeof( Elf32_Dyn );
            }
        default:
            return 0;
        }
    }

    //------------------------------------------------------------------------------
    //! returns an empty string if no problems are detected,
    //! or a string containing an error message if problems are found,
    //! with one error per line.
    std::string validate() const
    {
        // clang-format off

        std::string errors;
        // Check for overlapping sections in the file
        // This is explicitly forbidden by ELF specification
        for ( int i = 0; i < sections.size(); ++i) {
            for ( int j = i+1; j < sections.size(); ++j ) {
                const section* a = sections[i];
                const section* b = sections[j];
                if (   ( ( a->get_type() & SHT_NOBITS) == 0 )
                    && ( ( b->get_type() & SHT_NOBITS) == 0 )
                    && ( a->get_size() > 0 )
                    && ( b->get_size() > 0 )
                    && ( a->get_offset() > 0 )
                    && ( b->get_offset() > 0 )
                    && ( is_offset_in_section( a->get_offset(), b )
                      || is_offset_in_section( a->get_offset()+a->get_size()-1, b )
                      || is_offset_in_section( b->get_offset(), a )
                      || is_offset_in_section( b->get_offset()+b->get_size()-1, a ) ) ) {
                        errors += "Sections " + a->get_name() + " and " + b->get_name() + " overlap in file\n";
                }
            }
        }
        // clang-format on

        // Check for conflicting section / program header tables, where
        // the same offset has different vaddresses in section table and
        // program header table.
        // This doesn't seem to be  explicitly forbidden by ELF specification,
        // but:
        // - it doesn't make any sense
        // - ELFIO relies on this being consistent when writing ELF files,
        //   since offsets are re-calculated from vaddress
        for ( int h = 0; h < segments.size(); ++h ) {
            const segment* seg = segments[h];
            const section* sec =
                find_prog_section_for_offset( seg->get_offset() );
            if ( seg->get_type() == PT_LOAD && seg->get_file_size() > 0 &&
                 sec != nullptr ) {
                Elf64_Addr sec_addr =
                    get_virtual_addr( seg->get_offset(), sec );
                if ( sec_addr != seg->get_virtual_address() ) {
                    errors += "Virtual address of segment " +
                              std::to_string( h ) + " (" +
                              to_hex_string( seg->get_virtual_address() ) +
                              ")" + " conflicts with address of section " +
                              sec->get_name() + " (" +
                              to_hex_string( sec_addr ) + ")" + " at offset " +
                              to_hex_string( seg->get_offset() ) + "\n";
                }
            }
        }

        // more checks to be added here...

        return errors;
    }

  private:
    //------------------------------------------------------------------------------
    static bool is_offset_in_section( Elf64_Off offset, const section* sec )
    {
        return ( offset >= sec->get_offset() ) &&
               ( offset < ( sec->get_offset() + sec->get_size() ) );
    }

    //------------------------------------------------------------------------------
    static Elf64_Addr get_virtual_addr( Elf64_Off offset, const section* sec )
    {
        return sec->get_address() + offset - sec->get_offset();
    }

    //------------------------------------------------------------------------------
    const section* find_prog_section_for_offset( Elf64_Off offset ) const
    {
        for ( const auto& sec : sections ) {
            if ( sec->get_type() == SHT_PROGBITS &&
                 is_offset_in_section( offset, sec.get() ) ) {
                return sec.get();
            }
        }
        return nullptr;
    }

    //------------------------------------------------------------------------------
    std::unique_ptr<elf_header> create_header( unsigned char file_class,
                                               unsigned char encoding )
    {
        std::unique_ptr<elf_header> new_header;

        if ( file_class == ELFCLASS64 ) {
            new_header =
                std::unique_ptr<elf_header>( new elf_header_impl<Elf64_Ehdr>(
                    &convertor, encoding, &addr_translator ) );
        }
        else if ( file_class == ELFCLASS32 ) {
            new_header =
                std::unique_ptr<elf_header>( new elf_header_impl<Elf32_Ehdr>(
                    &convertor, encoding, &addr_translator ) );
        }
        else {
            return nullptr;
        }

        return new_header;
    }

    //------------------------------------------------------------------------------
    section* create_section()
    {
        unsigned char file_class = get_class();

        if ( file_class == ELFCLASS64 ) {
            sections_.emplace_back( new section_impl<Elf64_Shdr>(
                &convertor, &addr_translator, compression ) );
        }
        else if ( file_class == ELFCLASS32 ) {
            sections_.emplace_back( new section_impl<Elf32_Shdr>(
                &convertor, &addr_translator, compression ) );
        }
        else {
            sections_.pop_back();
            return nullptr;
        }

        section* new_section = sections_.back().get();
        new_section->set_index( static_cast<Elf_Half>( sections_.size() - 1 ) );

        return new_section;
    }

    //------------------------------------------------------------------------------
    segment* create_segment()
    {
        unsigned char file_class = header->get_class();

        if ( file_class == ELFCLASS64 ) {
            segments_.emplace_back(
                new segment_impl<Elf64_Phdr>( &convertor, &addr_translator ) );
        }
        else if ( file_class == ELFCLASS32 ) {
            segments_.emplace_back(
                new segment_impl<Elf32_Phdr>( &convertor, &addr_translator ) );
        }
        else {
            segments_.pop_back();
            return nullptr;
        }

        segment* new_segment = segments_.back().get();
        new_segment->set_index( static_cast<Elf_Half>( segments_.size() - 1 ) );

        return new_segment;
    }

    //------------------------------------------------------------------------------
    void create_mandatory_sections()
    {
        // Create null section without calling to 'add_section' as no string
        // section containing section names exists yet
        section* sec0 = create_section();
        sec0->set_index( 0 );
        sec0->set_name( "" );
        sec0->set_name_string_offset( 0 );

        set_section_name_str_index( 1 );
        section* shstrtab = sections.add( ".shstrtab" );
        shstrtab->set_type( SHT_STRTAB );
        shstrtab->set_addr_align( 1 );
    }

    //------------------------------------------------------------------------------
    bool load_sections( std::istream& stream )
    {
        unsigned char file_class = header->get_class();
        Elf_Half      entry_size = header->get_section_entry_size();
        Elf_Half      num        = header->get_sections_num();
        Elf64_Off     offset     = header->get_sections_offset();

        if ( ( num != 0 && file_class == ELFCLASS64 &&
               entry_size < sizeof( Elf64_Shdr ) ) ||
             ( num != 0 && file_class == ELFCLASS32 &&
               entry_size < sizeof( Elf32_Shdr ) ) ) {
            return false;
        }

        for ( Elf_Half i = 0; i < num; ++i ) {
            section* sec = create_section();
            sec->load( stream,
                       static_cast<std::streamoff>( offset ) +
                           static_cast<std::streampos>( i ) * entry_size );
            // To mark that the section is not permitted to reassign address
            // during layout calculation
            sec->set_address( sec->get_address() );
        }

        Elf_Half shstrndx = get_section_name_str_index();

        if ( SHN_UNDEF != shstrndx ) {
            string_section_accessor str_reader( sections[shstrndx] );
            for ( Elf_Half i = 0; i < num; ++i ) {
                Elf_Word section_offset = sections[i]->get_name_string_offset();
                const char* p = str_reader.get_string( section_offset );
                if ( p != nullptr ) {
                    sections[i]->set_name( p );
                }
            }
        }

        return true;
    }

    //------------------------------------------------------------------------------
    //! Checks whether the addresses of the section entirely fall within the given segment.
    //! It doesn't matter if the addresses are memory addresses, or file offsets,
    //!  they just need to be in the same address space
    static bool is_sect_in_seg( Elf64_Off sect_begin,
                                Elf_Xword sect_size,
                                Elf64_Off seg_begin,
                                Elf64_Off seg_end )
    {
        return ( seg_begin <= sect_begin ) &&
               ( sect_begin + sect_size <= seg_end ) &&
               ( sect_begin <
                 seg_end ); // this is important criteria when sect_size == 0
        // Example:  seg_begin=10, seg_end=12 (-> covering the bytes 10 and 11)
        //           sect_begin=12, sect_size=0  -> shall return false!
    }

    //------------------------------------------------------------------------------
    bool load_segments( std::istream& stream, bool is_lazy )
    {
        unsigned char file_class = header->get_class();
        Elf_Half      entry_size = header->get_segment_entry_size();
        Elf_Half      num        = header->get_segments_num();
        Elf64_Off     offset     = header->get_segments_offset();

        if ( ( num != 0 && file_class == ELFCLASS64 &&
               entry_size < sizeof( Elf64_Phdr ) ) ||
             ( num != 0 && file_class == ELFCLASS32 &&
               entry_size < sizeof( Elf32_Phdr ) ) ) {
            return false;
        }

        for ( Elf_Half i = 0; i < num; ++i ) {
            if ( file_class == ELFCLASS64 ) {
                segments_.emplace_back( new segment_impl<Elf64_Phdr>(
                    &convertor, &addr_translator ) );
            }
            else if ( file_class == ELFCLASS32 ) {
                segments_.emplace_back( new segment_impl<Elf32_Phdr>(
                    &convertor, &addr_translator ) );
            }
            else {
                segments_.pop_back();
                return false;
            }

<<<<<<< HEAD
            segment* seg = segments_.back().get();

            if ( !seg->load( stream, static_cast<std::streamoff>( offset ) +
                                         static_cast<std::streampos>( i ) *
                                             entry_size ) ||
                 stream.fail() ) {
                segments_.pop_back();
                return false;
            }

=======
            seg->load( stream,
                       static_cast<std::streamoff>( offset ) +
                           static_cast<std::streampos>( i ) * entry_size, is_lazy );
>>>>>>> eeb00b60
            seg->set_index( i );

            // Add sections to the segments (similar to readelfs algorithm)
            Elf64_Off segBaseOffset = seg->get_offset();
            Elf64_Off segEndOffset  = segBaseOffset + seg->get_file_size();
            Elf64_Off segVBaseAddr  = seg->get_virtual_address();
            Elf64_Off segVEndAddr   = segVBaseAddr + seg->get_memory_size();
            for ( const auto& psec : sections ) {
                // SHF_ALLOC sections are matched based on the virtual address
                // otherwise the file offset is matched
                if ( ( ( psec->get_flags() & SHF_ALLOC ) == SHF_ALLOC )
                         ? is_sect_in_seg( psec->get_address(),
                                           psec->get_size(), segVBaseAddr,
                                           segVEndAddr )
                         : is_sect_in_seg( psec->get_offset(), psec->get_size(),
                                           segBaseOffset, segEndOffset ) ) {
                    // Alignment of segment shall not be updated, to preserve original value
                    // It will be re-calculated on saving.
                    seg->add_section_index( psec->get_index(), 0 );
                }
            }
        }

        return true;
    }

    //------------------------------------------------------------------------------
    bool save_header( std::ostream& stream ) { return header->save( stream ); }

    //------------------------------------------------------------------------------
    bool save_sections( std::ostream& stream )
    {
        for ( const auto& sec : sections_ ) {
            std::streampos headerPosition =
                static_cast<std::streamoff>( header->get_sections_offset() ) +
                static_cast<std::streampos>(
                    header->get_section_entry_size() ) *
                    sec->get_index();

            sec->save( stream, headerPosition, sec->get_offset() );
        }
        return true;
    }

    //------------------------------------------------------------------------------
    bool save_segments( std::ostream& stream )
    {
        for ( const auto& seg : segments_ ) {
            std::streampos headerPosition =
                static_cast<std::streamoff>( header->get_segments_offset() ) +
                static_cast<std::streampos>(
                    header->get_segment_entry_size() ) *
                    seg->get_index();

            seg->save( stream, headerPosition, seg->get_offset() );
        }
        return true;
    }

    //------------------------------------------------------------------------------
    bool is_section_without_segment( unsigned int section_index ) const
    {
        bool found = false;

        for ( unsigned int j = 0; !found && ( j < segments.size() ); ++j ) {
            for ( Elf_Half k = 0;
                  !found && ( k < segments[j]->get_sections_num() ); ++k ) {
                found = segments[j]->get_section_index_at( k ) == section_index;
            }
        }

        return !found;
    }

    //------------------------------------------------------------------------------
    static bool is_subsequence_of( const segment* seg1, const segment* seg2 )
    {
        // Return 'true' if sections of seg1 are a subset of sections in seg2
        const std::vector<Elf_Half>& sections1 = seg1->get_sections();
        const std::vector<Elf_Half>& sections2 = seg2->get_sections();

        bool found = false;
        if ( sections1.size() < sections2.size() ) {
            found = std::includes( sections2.begin(), sections2.end(),
                                   sections1.begin(), sections1.end() );
        }

        return found;
    }

    //------------------------------------------------------------------------------
    std::vector<segment*> get_ordered_segments()
    {
        std::vector<segment*> res;
        std::deque<segment*>  worklist;

        res.reserve( segments.size() );
        for ( const auto& seg : segments ) {
            worklist.emplace_back( seg.get() );
        }

        // Bring the segments which start at address 0 to the front
        size_t nextSlot = 0;
        for ( size_t i = 0; i < worklist.size(); ++i ) {
            if ( i != nextSlot && worklist[i]->is_offset_initialized() &&
                 worklist[i]->get_offset() == 0 ) {
                if ( worklist[nextSlot]->get_offset() == 0 ) {
                    ++nextSlot;
                }
                std::swap( worklist[i], worklist[nextSlot] );
                ++nextSlot;
            }
        }

        while ( !worklist.empty() ) {
            segment* seg = worklist.front();
            worklist.pop_front();

            size_t i = 0;
            for ( ; i < worklist.size(); ++i ) {
                if ( is_subsequence_of( seg, worklist[i] ) ) {
                    break;
                }
            }

            if ( i < worklist.size() ) {
                worklist.emplace_back( seg );
            }
            else {
                res.emplace_back( seg );
            }
        }

        return res;
    }

    //------------------------------------------------------------------------------
    bool layout_sections_without_segments()
    {
        for ( unsigned int i = 0; i < sections_.size(); ++i ) {
            if ( is_section_without_segment( i ) ) {
                const auto& sec = sections_[i];

                Elf_Xword section_align = sec->get_addr_align();
                if ( section_align > 1 &&
                     current_file_pos % section_align != 0 ) {
                    current_file_pos +=
                        section_align - current_file_pos % section_align;
                }

                if ( 0 != sec->get_index() ) {
                    sec->set_offset( current_file_pos );
                }

                if ( SHT_NOBITS != sec->get_type() &&
                     SHT_NULL != sec->get_type() ) {
                    current_file_pos += sec->get_size();
                }
            }
        }

        return true;
    }

    //------------------------------------------------------------------------------
    void calc_segment_alignment()
    {
        for ( const auto& seg : segments_ ) {
            for ( Elf_Half i = 0; i < seg->get_sections_num(); ++i ) {
                const auto& sect = sections_[seg->get_section_index_at( i )];
                if ( sect->get_addr_align() > seg->get_align() ) {
                    seg->set_align( sect->get_addr_align() );
                }
            }
        }
    }

    //------------------------------------------------------------------------------
    bool layout_segments_and_their_sections()
    {
        std::vector<segment*> worklist;
        std::vector<bool>     section_generated( sections.size(), false );

        // Get segments in a order in where segments which contain a
        // sub sequence of other segments are located at the end
        worklist = get_ordered_segments();

        for ( auto* seg : worklist ) {
            Elf_Xword segment_memory   = 0;
            Elf_Xword segment_filesize = 0;
            Elf_Xword seg_start_pos    = current_file_pos;
            // Special case: PHDR segment
            // This segment contains the program headers but no sections
            if ( seg->get_type() == PT_PHDR && seg->get_sections_num() == 0 ) {
                seg_start_pos  = header->get_segments_offset();
                segment_memory = segment_filesize =
                    header->get_segment_entry_size() *
                    static_cast<Elf_Xword>( header->get_segments_num() );
            }
            // Special case:
            else if ( seg->is_offset_initialized() && seg->get_offset() == 0 ) {
                seg_start_pos = 0;
                if ( seg->get_sections_num() > 0 ) {
                    segment_memory = segment_filesize = current_file_pos;
                }
            }
            // New segments with not generated sections
            // have to be aligned
            else if ( seg->get_sections_num() > 0 &&
                      !section_generated[seg->get_section_index_at( 0 )] ) {
                Elf_Xword align = seg->get_align() > 0 ? seg->get_align() : 1;
                Elf64_Off cur_page_alignment = current_file_pos % align;
                Elf64_Off req_page_alignment =
                    seg->get_virtual_address() % align;
                Elf64_Off error = req_page_alignment - cur_page_alignment;

                current_file_pos += ( seg->get_align() + error ) % align;
                seg_start_pos = current_file_pos;
            }
            else if ( seg->get_sections_num() > 0 ) {
                seg_start_pos =
                    sections[seg->get_section_index_at( 0 )]->get_offset();
            }

            // Write segment's data
            if ( !write_segment_data( seg, section_generated, segment_memory,
                                      segment_filesize, seg_start_pos ) ) {
                return false;
            }

            seg->set_file_size( segment_filesize );

            // If we already have a memory size from loading an elf file (value > 0),
            // it must not shrink!
            // Memory size may be bigger than file size and it is the loader's job to do something
            // with the surplus bytes in memory, like initializing them with a defined value.
            if ( seg->get_memory_size() < segment_memory ) {
                seg->set_memory_size( segment_memory );
            }

            seg->set_offset( seg_start_pos );
        }

        return true;
    }

    //------------------------------------------------------------------------------
    bool layout_section_table()
    {
        // Simply place the section table at the end for now
        Elf64_Off alignmentError = current_file_pos % 4;
        current_file_pos += ( 4 - alignmentError ) % 4;
        header->set_sections_offset( current_file_pos );
        return true;
    }

    //------------------------------------------------------------------------------
    bool write_segment_data( const segment*     seg,
                             std::vector<bool>& section_generated,
                             Elf_Xword&         segment_memory,
                             Elf_Xword&         segment_filesize,
                             const Elf_Xword&   seg_start_pos )
    {
        for ( Elf_Half j = 0; j < seg->get_sections_num(); ++j ) {
            Elf_Half index = seg->get_section_index_at( j );

            section* sec = sections[index];

            // The NULL section is always generated
            if ( SHT_NULL == sec->get_type() ) {
                section_generated[index] = true;
                continue;
            }

            Elf_Xword section_align = 0;
            // Fix up the alignment
            if ( !section_generated[index] && sec->is_address_initialized() &&
                 SHT_NOBITS != sec->get_type() && SHT_NULL != sec->get_type() &&
                 0 != sec->get_size() ) {
                // Align the sections based on the virtual addresses
                // when possible (this is what matters for execution)
                Elf64_Off req_offset =
                    sec->get_address() - seg->get_virtual_address();
                Elf64_Off cur_offset = current_file_pos - seg_start_pos;
                if ( req_offset < cur_offset ) {
                    // something has gone awfully wrong, abort!
                    // section_align would turn out negative, seeking backwards and overwriting previous data
                    return false;
                }
                section_align = req_offset - cur_offset;
            }
            else if ( !section_generated[index] &&
                      !sec->is_address_initialized() ) {
                // If no address has been specified then only the section
                // alignment constraint has to be matched
                Elf_Xword align = sec->get_addr_align();
                if ( align == 0 ) {
                    align = 1;
                }
                Elf64_Off error = current_file_pos % align;
                section_align   = ( align - error ) % align;
            }
            else if ( section_generated[index] ) {
                // Alignment for already generated sections
                section_align =
                    sec->get_offset() - seg_start_pos - segment_filesize;
            }

            // Determine the segment file and memory sizes
            // Special case .tbss section (NOBITS) in non TLS segment
            if ( ( ( sec->get_flags() & SHF_ALLOC ) == SHF_ALLOC ) &&
                 !( ( ( sec->get_flags() & SHF_TLS ) == SHF_TLS ) &&
                    ( seg->get_type() != PT_TLS ) &&
                    ( SHT_NOBITS == sec->get_type() ) ) ) {
                segment_memory += sec->get_size() + section_align;
            }

            if ( SHT_NOBITS != sec->get_type() ) {
                segment_filesize += sec->get_size() + section_align;
            }

            // Nothing to be done when generating nested segments
            if ( section_generated[index] ) {
                continue;
            }

            current_file_pos += section_align;

            // Set the section addresses when missing
            if ( !sec->is_address_initialized() ) {
                sec->set_address( seg->get_virtual_address() +
                                  current_file_pos - seg_start_pos );
            }

            if ( 0 != sec->get_index() ) {
                sec->set_offset( current_file_pos );
            }

            if ( SHT_NOBITS != sec->get_type() ) {
                current_file_pos += sec->get_size();
            }

            section_generated[index] = true;
        }

        return true;
    }

    //------------------------------------------------------------------------------
  public:
    friend class Sections;
    class Sections
    {
      public:
        //------------------------------------------------------------------------------
        explicit Sections( elfio* parent ) : parent( parent ) {}

        //------------------------------------------------------------------------------
        Elf_Half size() const
        {
            return static_cast<Elf_Half>( parent->sections_.size() );
        }

        //------------------------------------------------------------------------------
        section* operator[]( unsigned int index ) const
        {
            section* sec = nullptr;

            if ( index < parent->sections_.size() ) {
                sec = parent->sections_[index].get();
            }

            return sec;
        }

        //------------------------------------------------------------------------------
        section* operator[]( const std::string& name ) const
        {
            section* sec = nullptr;

            for ( const auto& it : parent->sections_ ) {
                if ( it->get_name() == name ) {
                    sec = it.get();
                    break;
                }
            }

            return sec;
        }

        //------------------------------------------------------------------------------
        section* add( const std::string& name )
        {
            section* new_section = parent->create_section();
            new_section->set_name( name );

            Elf_Half str_index = parent->get_section_name_str_index();
            section* string_table( parent->sections_[str_index].get() );
            string_section_accessor str_writer( string_table );
            Elf_Word                pos = str_writer.add_string( name );
            new_section->set_name_string_offset( pos );

            return new_section;
        }

        //------------------------------------------------------------------------------
        std::vector<std::unique_ptr<section>>::iterator begin()
        {
            return parent->sections_.begin();
        }

        //------------------------------------------------------------------------------
        std::vector<std::unique_ptr<section>>::iterator end()
        {
            return parent->sections_.end();
        }

        //------------------------------------------------------------------------------
        std::vector<std::unique_ptr<section>>::const_iterator begin() const
        {
            return parent->sections_.cbegin();
        }

        //------------------------------------------------------------------------------
        std::vector<std::unique_ptr<section>>::const_iterator end() const
        {
            return parent->sections_.cend();
        }

        //------------------------------------------------------------------------------
      private:
        elfio* parent;
    };
    Sections sections;

    //------------------------------------------------------------------------------
    friend class Segments;
    class Segments
    {
      public:
        //------------------------------------------------------------------------------
        explicit Segments( elfio* parent ) : parent( parent ) {}

        //------------------------------------------------------------------------------
        Elf_Half size() const
        {
            return static_cast<Elf_Half>( parent->segments_.size() );
        }

        //------------------------------------------------------------------------------
        segment* operator[]( unsigned int index ) const
        {
            return parent->segments_[index].get();
        }

        //------------------------------------------------------------------------------
        segment* add() { return parent->create_segment(); }

        //------------------------------------------------------------------------------
        std::vector<std::unique_ptr<segment>>::iterator begin()
        {
            return parent->segments_.begin();
        }

        //------------------------------------------------------------------------------
        std::vector<std::unique_ptr<segment>>::iterator end()
        {
            return parent->segments_.end();
        }

        //------------------------------------------------------------------------------
        std::vector<std::unique_ptr<segment>>::const_iterator begin() const
        {
            return parent->segments_.cbegin();
        }

        //------------------------------------------------------------------------------
        std::vector<std::unique_ptr<segment>>::const_iterator end() const
        {
            return parent->segments_.cend();
        }

        //------------------------------------------------------------------------------
      private:
        elfio* parent;
    };
    Segments segments;

    //------------------------------------------------------------------------------
  private:
    std::unique_ptr<elf_header>            header = nullptr;
    std::vector<std::unique_ptr<section>>  sections_;
    std::vector<std::unique_ptr<segment>>  segments_;
    endianess_convertor                    convertor;
    address_translator                     addr_translator;
    std::shared_ptr<compression_interface> compression = nullptr;

    Elf_Xword current_file_pos = 0;
};

} // namespace ELFIO

#include <elfio/elfio_symbols.hpp>
#include <elfio/elfio_note.hpp>
#include <elfio/elfio_relocation.hpp>
#include <elfio/elfio_dynamic.hpp>
#include <elfio/elfio_array.hpp>
#include <elfio/elfio_modinfo.hpp>
#include <elfio/elfio_versym.hpp>

#endif // ELFIO_HPP<|MERGE_RESOLUTION|>--- conflicted
+++ resolved
@@ -563,22 +563,16 @@
                 return false;
             }
 
-<<<<<<< HEAD
             segment* seg = segments_.back().get();
 
             if ( !seg->load( stream, static_cast<std::streamoff>( offset ) +
                                          static_cast<std::streampos>( i ) *
-                                             entry_size ) ||
+                                             entry_size, is_lazy ) ||
                  stream.fail() ) {
                 segments_.pop_back();
                 return false;
             }
 
-=======
-            seg->load( stream,
-                       static_cast<std::streamoff>( offset ) +
-                           static_cast<std::streampos>( i ) * entry_size, is_lazy );
->>>>>>> eeb00b60
             seg->set_index( i );
 
             // Add sections to the segments (similar to readelfs algorithm)
