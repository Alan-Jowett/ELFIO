/*
Copyright (C) 2001-present by Serge Lamikhov-Center

Permission is hereby granted, free of charge, to any person obtaining a copy
of this software and associated documentation files (the "Software"), to deal
in the Software without restriction, including without limitation the rights
to use, copy, modify, merge, publish, distribute, sublicense, and/or sell
copies of the Software, and to permit persons to whom the Software is
furnished to do so, subject to the following conditions:

The above copyright notice and this permission notice shall be included in
all copies or substantial portions of the Software.

THE SOFTWARE IS PROVIDED "AS IS", WITHOUT WARRANTY OF ANY KIND, EXPRESS OR
IMPLIED, INCLUDING BUT NOT LIMITED TO THE WARRANTIES OF MERCHANTABILITY,
FITNESS FOR A PARTICULAR PURPOSE AND NONINFRINGEMENT. IN NO EVENT SHALL THE
AUTHORS OR COPYRIGHT HOLDERS BE LIABLE FOR ANY CLAIM, DAMAGES OR OTHER
LIABILITY, WHETHER IN AN ACTION OF CONTRACT, TORT OR OTHERWISE, ARISING FROM,
OUT OF OR IN CONNECTION WITH THE SOFTWARE OR THE USE OR OTHER DEALINGS IN
THE SOFTWARE.
*/

#ifndef ELFIO_SEGMENT_HPP
#define ELFIO_SEGMENT_HPP

#include <iostream>
#include <vector>
#include <new>
#include <limits>

namespace ELFIO {

class segment
{
    friend class elfio;

  public:
    virtual ~segment() = default;

    ELFIO_GET_ACCESS_DECL( Elf_Half, index );
    ELFIO_GET_SET_ACCESS_DECL( Elf_Word, type );
    ELFIO_GET_SET_ACCESS_DECL( Elf_Word, flags );
    ELFIO_GET_SET_ACCESS_DECL( Elf_Xword, align );
    ELFIO_GET_SET_ACCESS_DECL( Elf64_Addr, virtual_address );
    ELFIO_GET_SET_ACCESS_DECL( Elf64_Addr, physical_address );
    ELFIO_GET_SET_ACCESS_DECL( Elf_Xword, file_size );
    ELFIO_GET_SET_ACCESS_DECL( Elf_Xword, memory_size );
    ELFIO_GET_ACCESS_DECL( Elf64_Off, offset );

    virtual const char* get_data() const = 0;

    virtual Elf_Half add_section( section* psec, Elf_Xword addr_align ) = 0;
    virtual Elf_Half add_section_index( Elf_Half  index,
                                        Elf_Xword addr_align )          = 0;
    virtual Elf_Half get_sections_num() const                           = 0;
    virtual Elf_Half get_section_index_at( Elf_Half num ) const         = 0;
    virtual bool     is_offset_initialized() const                      = 0;

  protected:
    ELFIO_SET_ACCESS_DECL( Elf64_Off, offset );
    ELFIO_SET_ACCESS_DECL( Elf_Half, index );

    virtual const std::vector<Elf_Half>& get_sections() const = 0;

    virtual bool load( std::istream&  stream,
                       std::streampos header_offset,
                       bool           is_lazy = false )       = 0;
    virtual void save( std::ostream&  stream,
                       std::streampos header_offset,
                       std::streampos data_offset ) = 0;
};

//------------------------------------------------------------------------------
template <class T> class segment_impl : public segment
{
  public:
    //------------------------------------------------------------------------------
<<<<<<< HEAD
    segment_impl( const endianess_convertor* convertor,
                  const address_translator*  translator )
        : convertor( convertor ), translator( translator )
=======
    segment_impl( const endianess_convertor* convertor_,
                  const address_translator*  translator_ )
        : pstream( nullptr ), index( 0 ), data( nullptr ),
          convertor( convertor_ ), translator( translator_ ), stream_size( 0 ),
          is_offset_set( false ), is_lazy( false )
>>>>>>> eeb00b60
    {
    }

    //------------------------------------------------------------------------------
    // Section info functions
    ELFIO_GET_SET_ACCESS( Elf_Word, type, ph.p_type );
    ELFIO_GET_SET_ACCESS( Elf_Word, flags, ph.p_flags );
    ELFIO_GET_SET_ACCESS( Elf_Xword, align, ph.p_align );
    ELFIO_GET_SET_ACCESS( Elf64_Addr, virtual_address, ph.p_vaddr );
    ELFIO_GET_SET_ACCESS( Elf64_Addr, physical_address, ph.p_paddr );
    ELFIO_GET_SET_ACCESS( Elf_Xword, file_size, ph.p_filesz );
    ELFIO_GET_SET_ACCESS( Elf_Xword, memory_size, ph.p_memsz );
    ELFIO_GET_ACCESS( Elf64_Off, offset, ph.p_offset );

    //------------------------------------------------------------------------------
    Elf_Half get_index() const override { return index; }

    //------------------------------------------------------------------------------
<<<<<<< HEAD
    const char* get_data() const override { return data.get(); }
=======
    const char* get_data() const override
    {
        if ( is_lazy ) {
            load_data();
            is_lazy = false;
        }
        return data;
    }
>>>>>>> eeb00b60

    //------------------------------------------------------------------------------
    Elf_Half add_section_index( Elf_Half  sec_index,
                                Elf_Xword addr_align ) override
    {
        sections.emplace_back( sec_index );
        if ( addr_align > get_align() ) {
            set_align( addr_align );
        }

        return (Elf_Half)sections.size();
    }

    //------------------------------------------------------------------------------
    Elf_Half add_section( section* psec, Elf_Xword addr_align ) override
    {
        return add_section_index( psec->get_index(), addr_align );
    }

    //------------------------------------------------------------------------------
    Elf_Half get_sections_num() const override
    {
        return (Elf_Half)sections.size();
    }

    //------------------------------------------------------------------------------
    Elf_Half get_section_index_at( Elf_Half num ) const override
    {
        if ( num < sections.size() ) {
            return sections[num];
        }

        return Elf_Half( -1 );
    }

    //------------------------------------------------------------------------------
  protected:
    //------------------------------------------------------------------------------

    //------------------------------------------------------------------------------
    void set_offset( const Elf64_Off& value ) override
    {
        ph.p_offset   = decltype( ph.p_offset )( value );
        ph.p_offset   = ( *convertor )( ph.p_offset );
        is_offset_set = true;
    }

    //------------------------------------------------------------------------------
    bool is_offset_initialized() const override { return is_offset_set; }

    //------------------------------------------------------------------------------
    const std::vector<Elf_Half>& get_sections() const override
    {
        return sections;
    }

    //------------------------------------------------------------------------------
    void set_index( const Elf_Half& value ) override { index = value; }

    //------------------------------------------------------------------------------
    bool load( std::istream&  stream,
               std::streampos header_offset,
               bool           is_lazy_ = false ) override
    {
        pstream = &stream;
        is_lazy = is_lazy_;

        if ( translator->empty() ) {
            stream.seekg( 0, std::istream::end );
            set_stream_size( size_t( stream.tellg() ) );
        }
        else {
            set_stream_size( std::numeric_limits<size_t>::max() );
        }

        stream.seekg( ( *translator )[header_offset] );
        stream.read( reinterpret_cast<char*>( &ph ), sizeof( ph ) );
        is_offset_set = true;

<<<<<<< HEAD
        if ( PT_NULL == get_type() || 0 == get_file_size() ) {
            return true;
        }

        stream.seekg( ( *translator )[( *convertor )( ph.p_offset )] );
        Elf_Xword size = get_file_size();

        if ( size > get_stream_size() ) {
            data = nullptr;
        }
        else {
            data.reset( new ( std::nothrow ) char[(size_t)size + 1] );

            if ( nullptr != data.get() && stream.read( data.get(), size ) ) {
                data.get()[size] = 0;
            }
            else {
                data = nullptr;
                return false;
=======
        if ( !is_lazy ) {
            return load_data();
        }

        return true;
    }

    bool load_data() const
    {
        if ( PT_NULL != get_type() && 0 != get_file_size() ) {
            pstream->seekg( ( *translator )[( *convertor )( ph.p_offset )] );
            Elf_Xword size = get_file_size();

            if ( size > get_stream_size() || is_lazy ) {
                data = nullptr;
            }
            else {
                data = new ( std::nothrow ) char[(size_t)size + 1];

                if ( nullptr != data ) {
                    pstream->read( data, size );
                    data[size] = 0;
                }
>>>>>>> eeb00b60
            }
        }

        return true;
    }

    //------------------------------------------------------------------------------
    void save( std::ostream&  stream,
               std::streampos header_offset,
               std::streampos data_offset ) override
    {
        ph.p_offset = decltype( ph.p_offset )( data_offset );
        ph.p_offset = ( *convertor )( ph.p_offset );
        adjust_stream_size( stream, header_offset );
        stream.write( reinterpret_cast<const char*>( &ph ), sizeof( ph ) );
    }

    //------------------------------------------------------------------------------
    size_t get_stream_size() const { return stream_size; }

    //------------------------------------------------------------------------------
    void set_stream_size( size_t value ) { stream_size = value; }

    //------------------------------------------------------------------------------
  private:
<<<<<<< HEAD
    T                          ph    = { 0 };
    Elf_Half                   index = 0;
    std::unique_ptr<char[]>    data;
    std::vector<Elf_Half>      sections;
    const endianess_convertor* convertor     = nullptr;
    const address_translator*  translator    = nullptr;
    size_t                     stream_size   = 0;
    bool                       is_offset_set = false;
=======
    mutable std::istream*      pstream;
    T                          ph;
    Elf_Half                   index;
    mutable char*              data;
    std::vector<Elf_Half>      sections;
    const endianess_convertor* convertor;
    const address_translator*  translator;
    size_t                     stream_size;
    bool                       is_offset_set;
    mutable bool               is_lazy;
>>>>>>> eeb00b60
};

} // namespace ELFIO

#endif // ELFIO_SEGMENT_HPP<|MERGE_RESOLUTION|>--- conflicted
+++ resolved
@@ -75,17 +75,9 @@
 {
   public:
     //------------------------------------------------------------------------------
-<<<<<<< HEAD
     segment_impl( const endianess_convertor* convertor,
                   const address_translator*  translator )
         : convertor( convertor ), translator( translator )
-=======
-    segment_impl( const endianess_convertor* convertor_,
-                  const address_translator*  translator_ )
-        : pstream( nullptr ), index( 0 ), data( nullptr ),
-          convertor( convertor_ ), translator( translator_ ), stream_size( 0 ),
-          is_offset_set( false ), is_lazy( false )
->>>>>>> eeb00b60
     {
     }
 
@@ -104,18 +96,14 @@
     Elf_Half get_index() const override { return index; }
 
     //------------------------------------------------------------------------------
-<<<<<<< HEAD
-    const char* get_data() const override { return data.get(); }
-=======
     const char* get_data() const override
     {
         if ( is_lazy ) {
             load_data();
             is_lazy = false;
         }
-        return data;
-    }
->>>>>>> eeb00b60
+        return data.get();
+    }
 
     //------------------------------------------------------------------------------
     Elf_Half add_section_index( Elf_Half  sec_index,
@@ -195,51 +183,34 @@
         stream.read( reinterpret_cast<char*>( &ph ), sizeof( ph ) );
         is_offset_set = true;
 
-<<<<<<< HEAD
+        if ( !is_lazy ) {
+            return load_data();
+        }
+
+        return true;
+    }
+
+    bool load_data() const
+    {
         if ( PT_NULL == get_type() || 0 == get_file_size() ) {
             return true;
         }
 
-        stream.seekg( ( *translator )[( *convertor )( ph.p_offset )] );
+        pstream->seekg( ( *translator )[( *convertor )( ph.p_offset )] );
         Elf_Xword size = get_file_size();
 
-        if ( size > get_stream_size() ) {
+        if ( size > get_stream_size() || is_lazy ) {
             data = nullptr;
         }
         else {
             data.reset( new ( std::nothrow ) char[(size_t)size + 1] );
 
-            if ( nullptr != data.get() && stream.read( data.get(), size ) ) {
+            if ( nullptr != data.get() && pstream->read( data.get(), size ) ) {
                 data.get()[size] = 0;
             }
             else {
                 data = nullptr;
                 return false;
-=======
-        if ( !is_lazy ) {
-            return load_data();
-        }
-
-        return true;
-    }
-
-    bool load_data() const
-    {
-        if ( PT_NULL != get_type() && 0 != get_file_size() ) {
-            pstream->seekg( ( *translator )[( *convertor )( ph.p_offset )] );
-            Elf_Xword size = get_file_size();
-
-            if ( size > get_stream_size() || is_lazy ) {
-                data = nullptr;
-            }
-            else {
-                data = new ( std::nothrow ) char[(size_t)size + 1];
-
-                if ( nullptr != data ) {
-                    pstream->read( data, size );
-                    data[size] = 0;
-                }
->>>>>>> eeb00b60
             }
         }
 
@@ -265,27 +236,16 @@
 
     //------------------------------------------------------------------------------
   private:
-<<<<<<< HEAD
-    T                          ph    = { 0 };
-    Elf_Half                   index = 0;
-    std::unique_ptr<char[]>    data;
-    std::vector<Elf_Half>      sections;
-    const endianess_convertor* convertor     = nullptr;
-    const address_translator*  translator    = nullptr;
-    size_t                     stream_size   = 0;
-    bool                       is_offset_set = false;
-=======
-    mutable std::istream*      pstream;
-    T                          ph;
-    Elf_Half                   index;
-    mutable char*              data;
-    std::vector<Elf_Half>      sections;
-    const endianess_convertor* convertor;
-    const address_translator*  translator;
-    size_t                     stream_size;
-    bool                       is_offset_set;
-    mutable bool               is_lazy;
->>>>>>> eeb00b60
+    mutable std::istream*           pstream = nullptr;
+    T                               ph      = { 0 };
+    Elf_Half                        index   = 0;
+    mutable std::unique_ptr<char[]> data;
+    std::vector<Elf_Half>           sections;
+    const endianess_convertor*      convertor     = nullptr;
+    const address_translator*       translator    = nullptr;
+    size_t                          stream_size   = 0;
+    bool                            is_offset_set = false;
+    mutable bool                    is_lazy       = false;
 };
 
 } // namespace ELFIO
